package com.stripe.rainier.ir

import scala.collection.mutable

private sealed trait VarType
private object Inline extends VarType
final private case class Local(id: Int) extends VarType
final private case class Global(id: Int) extends VarType

final private case class VarTypes(numReferences: Map[Sym, Int],
                                  referringMethods: Map[Sym, Set[Sym]]) {
  var globals: Map[Sym, Global] = Map.empty
  var locals: Map[Sym, Map[Sym, Local]] = Map.empty

  def apply(sym: Sym): VarType = {
    if (numReferences(sym) == 1)
      Inline
    else {
      if (referringMethods(sym).size == 1)
        local(sym, referringMethods(sym).head)
      else
        global(sym)
    }
  }

  private def local(sym: Sym, method: Sym): Local =
    locals.get(method) match {
      case None =>
        val local = Local(0)
        locals += method -> Map(sym -> local)
        local
      case Some(map) =>
        map.get(sym) match {
          case None =>
            val local = Local(map.size)
            locals += method -> (map + (sym -> local))
            local
          case Some(local) =>
            local
        }
    }

  private def global(sym: Sym): Global =
    globals.get(sym) match {
      case None =>
        val global = Global(globals.size)
        globals += sym -> global
        global
      case Some(global) =>
        global
    }
}

private object VarTypes {
  def methods(seq: Seq[MethodDef]): VarTypes = {
    val allReferences = seq.map { md =>
      md.sym -> references(md)
    }
    val numReferences = mutable.Map.empty[Sym, Int].withDefaultValue(0)
    val referringMethods =
      mutable.Map.empty[Sym, Set[Sym]].withDefaultValue(Set.empty)

    for {
      (meth, refs) <- allReferences
      (sym, count) <- refs
    } {
      numReferences(sym) += count
      referringMethods(sym) += meth
    }

    VarTypes(numReferences.toMap, referringMethods.toMap)
  }

  private def references(meth: MethodDef): Map[Sym, Int] = {
    val map = mutable.Map.empty[Sym, Int].withDefaultValue(0)
    def traverseIR(ir: IR): Unit =
      ir match {
        case b: BinaryIR =>
          traverse(b.left)
          traverse(b.right)
        case i: IfIR =>
          traverse(i.whenNonZero)
          traverse(i.whenZero)
          traverse(i.test)
        case u: UnaryIR =>
          traverse(u.original)
<<<<<<< HEAD
        case l: LookupIR =>
          traverse(l.index)
          l.table.foreach {
            case (vOpt, r) =>
              traverse(r)
              vOpt.foreach(traverse)
          }
=======
        case s: SeqIR =>
          traverse(s.first)
          traverseIR(s.second)
>>>>>>> 2fd48c43
        case _: MethodRef => ()
      }

    def traverse(expr: Expr): Unit =
      expr match {
        case v: VarDef =>
          map(v.sym) += 1
          traverseIR(v.rhs)
        case VarRef(sym) =>
          map(sym) += 1
        case _ => ()
      }

    traverseIR(meth.rhs)
    map.toMap
  }
}<|MERGE_RESOLUTION|>--- conflicted
+++ resolved
@@ -84,7 +84,6 @@
           traverse(i.test)
         case u: UnaryIR =>
           traverse(u.original)
-<<<<<<< HEAD
         case l: LookupIR =>
           traverse(l.index)
           l.table.foreach {
@@ -92,11 +91,9 @@
               traverse(r)
               vOpt.foreach(traverse)
           }
-=======
         case s: SeqIR =>
           traverse(s.first)
           traverseIR(s.second)
->>>>>>> 2fd48c43
         case _: MethodRef => ()
       }
 
