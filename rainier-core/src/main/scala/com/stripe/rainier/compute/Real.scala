--- conflicted
+++ resolved
@@ -37,18 +37,6 @@
   lazy val gradient: List[Real] = Gradient.derive(variables, this)
 
   def writeGraph(path: String): Unit = {
-<<<<<<< HEAD
-    val v = new Viz
-    v.traverse(this)
-    v.gv.write(path)
-  }
-
-  def writeIRGraph(path: String, methodSizeLimit: Option[Int] = None): Unit = {
-    val translator = new Translator
-    val expr = translator.toExpr(this)
-    val viz = ir.Viz(List(("output", expr)), methodSizeLimit)
-    viz.gv.write(path)
-=======
     RealViz(List(("output", this, Map.empty)), Nil).write(path)
   }
 
@@ -56,7 +44,6 @@
     RealViz
       .ir(List(("output", this)), variables, false, methodSizeLimit)
       .write(path)
->>>>>>> fade1e07
   }
 }
 
